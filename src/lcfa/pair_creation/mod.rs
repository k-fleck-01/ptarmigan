//! Nonlinear pair creation, gamma -> e- + e+, in a background field

use rand::prelude::*;
use crate::constants::*;

mod tables;

/// Returns the value of the auxiliary function T for photons that are polarized parallel,
/// and perpendicular to, the instantaneous acceleration (respectively).
fn auxiliary_t(chi: f64) -> (f64, f64) {
    use tables::*;
    if chi <= 0.01 {
        // if chi < 5e-3, T(chi) < 1e-117, so ignore
        // 3.0 * 3.0f64.sqrt() / (8.0 * consts::SQRT_2) * (-4.0 / (3.0 * chi)).exp()
        (0.0, 0.0)
    } else if chi < 1.0 {
        // use exp(-f/chi) fit
        let i = ((chi.ln() - LN_T_CHI_TABLE[0][0]) / DELTA_LN_CHI) as usize;
        let dx = (chi - LN_T_CHI_TABLE[i][0].exp()) / (LN_T_CHI_TABLE[i+1][0].exp() - LN_T_CHI_TABLE[i][0].exp());
        let par = (1.0 - dx) / LN_T_CHI_TABLE[i][1] + dx / LN_T_CHI_TABLE[i+1][1];
        let perp = (1.0 - dx) / LN_T_CHI_TABLE[i][2] + dx / LN_T_CHI_TABLE[i+1][2];
        ((1.0 / par).exp(), (1.0 / perp).exp())
    } else if chi < 100.0 {
        // use power-law fit
        let i = ((chi.ln() - LN_T_CHI_TABLE[0][0]) / DELTA_LN_CHI) as usize;
        let dx = (chi.ln() - LN_T_CHI_TABLE[i][0]) / DELTA_LN_CHI;
        let par = (1.0 - dx) * LN_T_CHI_TABLE[i][1] + dx * LN_T_CHI_TABLE[i+1][1];
        let perp= (1.0 - dx) * LN_T_CHI_TABLE[i][2] + dx * LN_T_CHI_TABLE[i+1][2];
        (par.exp(), perp.exp())
    } else {
        // use asymptotic expression, which is accurate to better than 0.3%
        // for chi > 100:
        //   T(x) = [C - C_1 x^(-2/3)] x^(-1/3)
        // where <C> = 5 Gamma(5/6) (2/3)^(1/3) / [14 Gamma(7/6)] and C_1 = 2/3
        (0.3036898468348568 / chi.cbrt() - 2.0 / (3.0 * chi), 0.4555347702522852 / chi.cbrt() - 2.0 / (3.0 * chi))
    }
}

/// Returns the nonlinear Breit-Wheeler rate, per unit time (in seconds),
/// for a polarized photon with quantum parameter `chi` and normalized energy `gamma`.
///
/// The photon polarization is defined by  `parallel_proj` and `perp_proj`,
/// the projections of the polarization on `w` and `n × w`, respectively,
/// where `w` is the instantaneous acceleration and `n` is the photon direction.
///
/// The polarization-averaged rate is recovered by setting both projections to 0.5.
pub fn rate(chi: f64, gamma: f64, parallel_proj: f64, perp_proj: f64) -> f64 {
    let (t_par, t_perp) = auxiliary_t(chi);
    ALPHA_FINE * chi * (parallel_proj * t_par + perp_proj * t_perp) / (COMPTON_TIME * gamma)
}

/// Proportional to the probability spectrum dW/ds
fn spectrum(s: f64, chi: f64) -> f64 {
    tables::GL_NODES.iter()
        .zip(tables::GL_WEIGHTS.iter())
        .map(|(t, w)| {
            let xi = 2.0 / (3.0 * chi * s * (1.0 - s));
            let prefactor = (-xi * t.cosh() + t).exp();
            w * prefactor * ((s / (1.0 - s) + (1.0 - s) / s) * (2.0 * t / 3.0).cosh() + (t / 3.0).cosh() / t.cosh())
        })
        .sum()
}

/// Proportional to the angularly resolved spectrum d^2 W/(ds dz),
/// where z^(2/3) = 2ɣ^2(1 - β cosθ).
/// Range is 1 < z < infty, but dominated by 1 < z < 1 + 2 chi
/// Tested and working.
fn angular_spectrum(z: f64, s: f64, chi: f64) -> f64 {
    use crate::special_functions::*;
    let xi = 2.0 / (3.0 * chi * s * (1.0 - s));
    let prefactor = (s * s + (1.0 - s) * (1.0 - s)) / (s * (1.0 - s));
    (1.0 * prefactor * z.powf(2.0 / 3.0)) * (xi * z).bessel_K_1_3().unwrap_or(0.0)
}

/// Samples the positron spectrum of an photon with
/// quantum parameter `chi` and energy (per electron
/// mass) `gamma`, returning the positron Lorentz factor,
/// the cosine of the scattering angle, as well as the
/// equivalent s and z for debugging purposes
pub fn sample<R: Rng>(chi: f64, gamma: f64, rng: &mut R) -> (f64, f64, f64, f64) {
    let max = if chi < 2.0 {
        spectrum(0.5, chi)
    } else {
        spectrum(0.9 * chi.powf(-0.875), chi)
    };
    let max = 1.2 * max;

    // Rejection sampling for s
    let s = loop {
        let s = rng.gen::<f64>();
        let u = rng.gen::<f64>();
        let f = spectrum(s, chi);
        if u <= f / max {
            break s;
        }
    };

    // Now that s is fixed, sample from the angular spectrum
    // d^2 W/(ds dz), which ranges from 1 < z < infty, or
    // xi/(1+xi) < y < 1 where xi z = y/(1-y)
    let xi = 2.0 / (3.0 * chi * s * (1.0 - s));
    let y_min = xi / (1.0 + xi);
    let max = if y_min > 0.563 {
        let y = y_min;
        let z = y / (xi * (1.0 - y));
        angular_spectrum(z, s, chi) / (xi * (1.0 - y) * (1.0 - y))
    } else {
        let y = 0.563;
        let z = y / (xi * (1.0 - y));
        angular_spectrum(z, s, chi) / (xi * (1.0 - y) * (1.0 - y))
    };
    let max = 1.1 * max;

    // Rejection sampling for z
    let z = if max <= 0.0 {
        0.0
    } else {
        loop {
            let y = y_min + (1.0 - y_min) * rng.gen::<f64>();
            let z = y / (xi * (1.0 - y));
            let u = rng.gen::<f64>();
            let f = angular_spectrum(z, s, chi) / (xi * (1.0 - y) * (1.0 - y));
            if u <= f / max {
                break z;
            }
        }
    };

    // recall z = 2 gamma^2 (1 - beta cos_theta), where
    // beta = sqrt(1 - 1/gamma^2), so cos_theta is close
    // to (2 gamma^2 - z^(2/3)) / (2 gamma^2 - 1)
    // note that gamma here is the positron gamma
    let gamma_p = s * gamma;
    let cos_theta = (2.0 * gamma_p * gamma_p - z.powf(2.0/3.0)) / (2.0 * gamma_p * gamma_p - 1.0);
    let cos_theta = cos_theta.max(-1.0);

    (gamma_p, cos_theta, s, z)
}

#[cfg(test)]
mod tests {
    use std::fs::File;
    use std::io::Write;
    use rand::prelude::*;
    use rand_xoshiro::*;
    use super::*;

    #[test]
    fn lcfa_rate() {
        let max_error = 1.0e-2;

        let pts = [
            (0.042, 6.077538994929929904e-29),
            (0.105, 2.1082097875655204834e-12),
            (0.42,  0.00037796132366581330636),
            (1.05,  0.015977478443872017101),
            (4.2,   0.08917816786414408900),
            (12.0,  0.10884579479913803705),
            (42.0,  0.09266735324318656466),
        ];

        for (chi, target) in &pts {
<<<<<<< HEAD
            let (t_par, t_perp) = auxiliary_t(*chi);
            let result = 0.5 * (t_par + t_perp);
            let error = (result - target).abs() / target;
            println!("chi = {:.3e}, t(chi) = {:.6e}, error = {:.3e}", chi, result, error);
=======
            let result = auxiliary_t(*chi);

            let prefactor = 1.0 / (3_f64.sqrt() * std::f64::consts::PI * chi);
            let intgd: f64 = GAUSS_32_NODES.iter()
                .zip(GAUSS_32_WEIGHTS.iter())
                .map(|(t, w)| {
                    let s = 0.5 * (1.0 + t);
                    prefactor * 0.5 * w * spectrum(s, *chi)
                })
                .sum();

            let error = (result - target).abs() / target;
            let intgd_error = (intgd - target).abs() / target;
            println!("chi = {:>9.3e}, t(chi) = {:>12.6e} | {:>12.6e} [interp|intgd], error = {:.3e} | {:.3e}", chi, result, intgd, error, intgd_error);
>>>>>>> 307619fc
            assert!(error < max_error);
        }
    }

    #[test]
    #[ignore]
    fn pair_spectrum_sampling() {
        let chi = 2.0;
        let gamma = 1000.0;
        let mut rng = Xoshiro256StarStar::seed_from_u64(0);
        let path = format!("output/lcfa_pair_spectrum_{}.dat", chi);
        let mut file = File::create(path).unwrap();
        for _i in 0..100000 {
            let (_, _, s, z) = sample(chi, gamma, &mut rng);
            assert!(s > 0.0 && s < 1.0);
            assert!(z >= 1.0);
            writeln!(file, "{:.6e} {:.6e}", s, z).unwrap();
        }
    }

    static GAUSS_32_NODES: [f64; 32] = [
        -9.972638618494816e-1,
        -9.856115115452683e-1,
        -9.647622555875064e-1,
        -9.349060759377397e-1,
        -8.963211557660521e-1,
        -8.493676137325700e-1,
        -7.944837959679424e-1,
        -7.321821187402897e-1,
        -6.630442669302152e-1,
        -5.877157572407623e-1,
        -5.068999089322294e-1,
        -4.213512761306353e-1,
        -3.318686022821276e-1,
        -2.392873622521371e-1,
        -1.444719615827965e-1,
        -4.830766568773832e-2,
        4.830766568773832e-2,
        1.444719615827965e-1,
        2.392873622521371e-1,
        3.318686022821276e-1,
        4.213512761306353e-1,
        5.068999089322294e-1,
        5.877157572407623e-1,
        6.630442669302152e-1,
        7.321821187402897e-1,
        7.944837959679424e-1,
        8.493676137325700e-1,
        8.963211557660521e-1,
        9.349060759377397e-1,
        9.647622555875064e-1,
        9.856115115452683e-1,
        9.972638618494816e-1,
    ];

    static GAUSS_32_WEIGHTS: [f64; 32] = [
        7.018610000000000e-3,
        1.627439500000000e-2,
        2.539206500000000e-2,
        3.427386300000000e-2,
        4.283589800000000e-2,
        5.099805900000000e-2,
        5.868409350000000e-2,
        6.582222280000000e-2,
        7.234579411000000e-2,
        7.819389578700000e-2,
        8.331192422690000e-2,
        8.765209300440000e-2,
        9.117387869576400e-2,
        9.384439908080460e-2,
        9.563872007927486e-2,
        9.654008851472780e-2,
        9.654008851472780e-2,
        9.563872007927486e-2,
        9.384439908080460e-2,
        9.117387869576400e-2,
        8.765209300440000e-2,
        8.331192422690000e-2,
        7.819389578700000e-2,
        7.234579411000000e-2,
        6.582222280000000e-2,
        5.868409350000000e-2,
        5.099805900000000e-2,
        4.283589800000000e-2,
        3.427386300000000e-2,
        2.539206500000000e-2,
        1.627439500000000e-2,
        7.018610000000000e-3,
    ];
}<|MERGE_RESOLUTION|>--- conflicted
+++ resolved
@@ -160,13 +160,8 @@
         ];
 
         for (chi, target) in &pts {
-<<<<<<< HEAD
             let (t_par, t_perp) = auxiliary_t(*chi);
             let result = 0.5 * (t_par + t_perp);
-            let error = (result - target).abs() / target;
-            println!("chi = {:.3e}, t(chi) = {:.6e}, error = {:.3e}", chi, result, error);
-=======
-            let result = auxiliary_t(*chi);
 
             let prefactor = 1.0 / (3_f64.sqrt() * std::f64::consts::PI * chi);
             let intgd: f64 = GAUSS_32_NODES.iter()
@@ -180,7 +175,6 @@
             let error = (result - target).abs() / target;
             let intgd_error = (intgd - target).abs() / target;
             println!("chi = {:>9.3e}, t(chi) = {:>12.6e} | {:>12.6e} [interp|intgd], error = {:.3e} | {:.3e}", chi, result, intgd, error, intgd_error);
->>>>>>> 307619fc
             assert!(error < max_error);
         }
     }
